--- conflicted
+++ resolved
@@ -1,11 +1,7 @@
 {
     "compilerOptions": {
 	"target": "es2019",
-<<<<<<< HEAD
-	"module": "es2015",
 	"moduleResolution": "node",
-=======
->>>>>>> 114bd1f4
 	"jsx": "react",
 	"strict": true,
 
